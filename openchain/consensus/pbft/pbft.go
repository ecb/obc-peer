--- conflicted
+++ resolved
@@ -415,20 +415,10 @@
 		return nil
 	}
 
-<<<<<<< HEAD
 	cert := instance.getCert(preprep.View, preprep.SequenceNumber)
 	if cert.prePrepare != nil && cert.prePrepare.RequestDigest != preprep.RequestDigest {
 		logger.Warning("Pre-prepare found for same view/seqNo but different digest: recevied %s, stored %s", preprep.RequestDigest, cert.prePrepare.RequestDigest)
 	} else {
-=======
-	cert, ok := instance.certStore[msgID{preprep.View, preprep.SequenceNumber}]
-	if ok {
-		if cert.prePrepare != nil && cert.prePrepare.RequestDigest != preprep.RequestDigest {
-			logger.Warning("Pre-prepare found for same view/seqNo but different digest: recevied %s, stored %s", preprep.RequestDigest, cert.prePrepare.RequestDigest)
-		}
-	} else {
-		cert = instance.getCert(preprep.RequestDigest, preprep.View, preprep.SequenceNumber)
->>>>>>> d9329f07
 		cert.prePrepare = preprep
 	}
 
@@ -474,6 +464,7 @@
 	}
 
 	cert := instance.certStore[msgID{prep.View, prep.SequenceNumber}]
+
 	if instance.prepared(prep.RequestDigest, prep.View, prep.SequenceNumber) && !cert.sentCommit {
 		logger.Debug("Replica %d broadcasting commit (v:%d,s:%d)",
 			instance.id, prep.View, prep.SequenceNumber)
@@ -618,13 +609,13 @@
 		}
 	}
 
-	for n, _ := range instance.pset {
+	for n := range instance.pset {
 		if n <= chkpt.SequenceNumber {
 			delete(instance.pset, n)
 		}
 	}
 
-	for idx, _ := range instance.qset {
+	for idx := range instance.qset {
 		if idx.n <= chkpt.SequenceNumber {
 			delete(instance.qset, idx)
 		}
