--- conflicted
+++ resolved
@@ -224,13 +224,9 @@
 		instance.sts = statetransfer.NewStateTransferState(myHandle, config, ledger, defaultPeerIDs)
 	}
 
-<<<<<<< HEAD
-	instance.sts.AsynchronousStateTransferRegisterListener(instance.stateTransferListener)
-=======
 	listener := struct{ statetransfer.ProtoListener }{}
 	listener.CompletedImpl = instance.stateTransferCompleted
 	instance.sts.RegisterListener(&listener)
->>>>>>> 1472ab15
 
 	// load genesis checkpoint
 	genesisBlock, err := instance.ledger.GetBlock(0)
@@ -402,15 +398,7 @@
 }
 
 // Handles finishing the state transfer by executing outstanding transactions
-<<<<<<< HEAD
-func (instance *pbftCore) stateTransferListener(blockNumber uint64, blockHash []byte, peerIDs []*protos.PeerID, metadata interface{}, update statetransfer.StateTransferUpdate) {
-
-	if update != statetransfer.Completed {
-		return
-	}
-=======
 func (instance *pbftCore) stateTransferCompleted(blockNumber uint64, blockHash []byte, peerIDs []*protos.PeerID, metadata interface{}) {
->>>>>>> 1472ab15
 
 	// Make sure the message thread is not currently modifying pbft
 	instance.lock.Lock()
@@ -451,11 +439,7 @@
 	return nil
 }
 
-<<<<<<< HEAD
 func (instance *pbftCore) recvMsgSync(msg *Message, senderID uint64) (err error) {
-=======
-func (instance *pbftCore) recvMsgSync(msg *Message) (err error) {
->>>>>>> 1472ab15
 
 	if req := msg.GetRequest(); req != nil {
 		if senderID != req.ReplicaId {
