--- conflicted
+++ resolved
@@ -53,13 +53,8 @@
 type innerCPI interface {
 	broadcast(msgPayload []byte)
 	unicast(msgPayload []byte, receiverID uint64) (err error)
-<<<<<<< HEAD
-	verify(txRaw []byte) error
 	execute(txRaw []byte)
-=======
 	validate(txRaw []byte) error
-	execute(txRaw []byte, rawMetadata []byte)
->>>>>>> c6e1c506
 	viewChange(curView uint64)
 
 	sign(msg []byte) ([]byte, error)
