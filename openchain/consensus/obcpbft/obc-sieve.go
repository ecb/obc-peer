/*
Licensed to the Apache Software Foundation (ASF) under one
or more contributor license agreements.  See the NOTICE file
distributed with this work for additional information
regarding copyright ownership.  The ASF licenses this file
to you under the Apache License, Version 2.0 (the
"License"); you may not use this file except in compliance
with the License.  You may obtain a copy of the License at

  http://www.apache.org/licenses/LICENSE-2.0

Unless required by applicable law or agreed to in writing,
software distributed under the License is distributed on an
"AS IS" BASIS, WITHOUT WARRANTIES OR CONDITIONS OF ANY
KIND, either express or implied.  See the License for the
specific language governing permissions and limitations
under the License.
*/

package obcpbft

import (
	"encoding/base64"
	"fmt"
	"reflect"

	"github.com/golang/protobuf/proto"
	"github.com/openblockchain/obc-peer/openchain/consensus"
	"github.com/openblockchain/obc-peer/openchain/util"
	pb "github.com/openblockchain/obc-peer/protos"

	"github.com/spf13/viper"
)

type obcSieve struct {
	stack consensus.Stack
	pbft  *pbftCore

	id            uint64
	epoch         uint64
	imminentEpoch uint64
	blockNumber   uint64
	currentReq    string
	currentResult []byte

	currentTx   []*pb.Transaction
	verifyStore []*Verify

	queuedExec map[uint64]*Execute
	queuedTx   [][]byte
}

func newObcSieve(id uint64, config *viper.Viper, stack consensus.Stack) *obcSieve {
	op := &obcSieve{stack: stack, id: id}
	op.queuedExec = make(map[uint64]*Execute)
<<<<<<< HEAD
	op.pbft = newPbftCore(id, config, op, stack)
=======
	op.pbft = newPbftCore(id, config, op, cpi)
	op.pbft.sts.RegisterListener(op)
>>>>>>> 089388f5

	return op
}

// RecvMsg receives both CHAIN_TRANSACTION and CONSENSUS messages from
// the stack. New transaction requests are broadcast to all replicas,
// so that the current primary will receive the request.
func (op *obcSieve) RecvMsg(ocMsg *pb.OpenchainMessage) error {
	op.pbft.lock.Lock()
	defer op.pbft.lock.Unlock()

	if ocMsg.Type == pb.OpenchainMessage_CHAIN_TRANSACTION {
		logger.Info("New consensus request received")
		op.broadcastMsg(&SieveMessage{&SieveMessage_Request{ocMsg.Payload}})
		op.recvRequest(ocMsg.Payload)
		return nil
	}

	if ocMsg.Type != pb.OpenchainMessage_CONSENSUS {
		return fmt.Errorf("Unexpected message type: %s", ocMsg.Type)
	}

	svMsg := &SieveMessage{}
	err := proto.Unmarshal(ocMsg.Payload, svMsg)
	if err != nil {
		logger.Error("Could not unmarshal sieve message: %v", ocMsg)
		return err
	}
	if req := svMsg.GetRequest(); req != nil {
		op.recvRequest(req)
	} else if exec := svMsg.GetExecute(); exec != nil {
		op.recvExecute(exec)
	} else if verify := svMsg.GetVerify(); verify != nil {
		op.recvVerify(verify)
	} else if pbftMsg := svMsg.GetPbftMessage(); pbftMsg != nil {
		op.pbft.lock.Unlock()
		op.pbft.receive(pbftMsg)
		op.pbft.lock.Lock()
	} else {
		logger.Error("Received invalid sieve message: %v", svMsg)
	}
	return nil
}

// Close tells us to release resources we are holding
func (op *obcSieve) Close() {
	op.pbft.close()
}

// Drain will block until all remaining execution has been handled.
func (op *obcSieve) Drain() {
	op.pbft.drain()
}

// called by pbft-core to multicast a message to all replicas
func (op *obcSieve) broadcast(msgPayload []byte) {
	svMsg := &SieveMessage{&SieveMessage_PbftMessage{msgPayload}}
	op.broadcastMsg(svMsg)
}

// send a message to a specific replica
func (op *obcSieve) unicast(msgPayload []byte, receiverID uint64) (err error) {
	ocMsg := &pb.OpenchainMessage{
		Type:    pb.OpenchainMessage_CONSENSUS,
		Payload: msgPayload,
	}
	receiverHandle, err := getValidatorHandle(receiverID)
	if err != nil {
		return
	}
	return op.stack.Unicast(ocMsg, receiverHandle)
}

func (op *obcSieve) sign(msg []byte) ([]byte, error) {
	return op.stack.Sign(msg)
}

func (op *obcSieve) verify(senderID uint64, signature []byte, message []byte) error {
	senderHandle, err := getValidatorHandle(senderID)
	if err != nil {
		return fmt.Errorf("Could not verify message from %v: %v", senderHandle.Name, err)
	}
	return op.stack.Verify(senderHandle, signature, message)
}

// called by pbft-core to signal when a view change happened
func (op *obcSieve) viewChange(newView uint64) {
	logger.Info("Replica %d observing pbft view change to %d", op.id, newView)
	op.queuedTx = nil
	op.imminentEpoch = newView

	for idx := range op.pbft.outstandingReqs {
		delete(op.pbft.outstandingReqs, idx)
	}
	op.pbft.stopTimer()

	if op.pbft.primary(newView) == op.id {
		flush := &Flush{View: newView}
		flush.ReplicaId = op.id
		op.pbft.sign(flush)
		req := &SievePbftMessage{Payload: &SievePbftMessage_Flush{flush}}
		op.invokePbft(req)
	}
}

func (op *obcSieve) broadcastMsg(svMsg *SieveMessage) {
	msgPayload, _ := proto.Marshal(svMsg)
	ocMsg := &pb.OpenchainMessage{
		Type:    pb.OpenchainMessage_CONSENSUS,
		Payload: msgPayload,
	}
	op.stack.Broadcast(ocMsg, pb.PeerEndpoint_UNDEFINED)
}

func (op *obcSieve) invokePbft(msg *SievePbftMessage) {
	raw, _ := proto.Marshal(msg)
	op.pbft.lock.Unlock()
	op.pbft.request(raw)
	op.pbft.lock.Lock()
}

func (op *obcSieve) recvRequest(txRaw []byte) {
	if op.pbft.primary(op.epoch) != op.id || !op.pbft.activeView {
		logger.Debug("Sieve backup %d ignoring request", op.id)
		return
	}

	logger.Debug("Sieve primary %d received request", op.id)
	op.queuedTx = append(op.queuedTx, txRaw)

	if op.currentReq == "" {
		op.processRequest()
	}
}

func (op *obcSieve) processRequest() {
	if len(op.queuedTx) == 0 || op.currentReq != "" {
		return
	}

	txRaw := op.queuedTx[0]
	op.queuedTx = op.queuedTx[1:]
	op.verifyStore = nil

	exec := &Execute{
		View:        op.epoch,
		BlockNumber: op.blockNumber + 1,
		Request:     txRaw,
		ReplicaId:   op.id,
	}
	logger.Debug("Sieve primary %d broadcasting execute epoch=%d, blockNo=%d",
		op.id, exec.View, exec.BlockNumber)
	op.broadcastMsg(&SieveMessage{&SieveMessage_Execute{exec}})
	op.recvExecute(exec)
}

func (op *obcSieve) recvExecute(exec *Execute) {
	if !(exec.View >= op.epoch && exec.BlockNumber > op.blockNumber && op.pbft.primary(exec.View) == exec.ReplicaId) {
		logger.Debug("Invalid execute from %d", exec.ReplicaId)
		return
	}

	if _, ok := op.queuedExec[exec.ReplicaId]; !ok {
		op.queuedExec[exec.ReplicaId] = exec
		op.processExecute()
	}
}

func (op *obcSieve) processExecute() {
	if op.pbft.sts.InProgress() {
		return
	}

	if op.currentReq != "" {
		return
	}

	primary := op.pbft.primary(op.epoch)
	exec := op.queuedExec[primary]
	delete(op.queuedExec, primary)

	if exec == nil {
		return
	}

	if !(exec.View == op.epoch && op.pbft.primary(op.epoch) == exec.ReplicaId && op.pbft.activeView) {
		logger.Debug("Invalid execute from %d", exec.ReplicaId)
		return
	}

	if exec.BlockNumber != op.blockNumber+1 {
		logger.Debug("Invalid block number in execute: expected %d, got %d",
			op.blockNumber+1, exec.BlockNumber)
		return
	}

	logger.Debug("Sieve replica %d received exec from %d, epoch=%d, blockNo=%d",
		op.id, exec.ReplicaId, exec.View, exec.BlockNumber)

	blockchainSize, _ := op.cpi.GetBlockchainSize()
	blockchainSize--
	if op.blockNumber != blockchainSize {
		logger.Critical("Sieve replica %d block number and ledger blockchain size diverged: blockNo=%d, blockchainSize=%d", op.id, op.blockNumber, blockchainSize)
		return
	}

	op.currentReq = base64.StdEncoding.EncodeToString(util.ComputeCryptoHash(exec.Request))
	op.blockNumber++

	op.begin()
	tx := &pb.Transaction{}
	proto.Unmarshal(exec.Request, tx)
	op.currentTx = []*pb.Transaction{tx}
<<<<<<< HEAD
	hashes, _ := op.stack.ExecTxs(op.currentReq, op.currentTx)
=======
	op.cpi.ExecTXs(op.currentTx)
	hash, err := op.previewCommit(op.blockNumber)
	if err != nil {
		logger.Error("Sieve replica %d ignoring execute: %s", op.id, err)
		op.blockNumber--
		op.currentReq = ""
		return
	}

	op.currentResult = hash

	logger.Debug("Sieve replica %d executed blockNo=%d, request=%s, result=%s", op.id, op.blockNumber, op.currentReq, op.currentResult)
>>>>>>> 089388f5

	// for simplicity's sake, we use the pbft timer
	op.pbft.startTimer(op.pbft.requestTimeout)

	verify := &Verify{
		View:          exec.View,
		BlockNumber:   exec.BlockNumber,
		RequestDigest: op.currentReq,
		ResultDigest:  op.currentResult,
		ReplicaId:     op.id,
	}
	op.pbft.sign(verify)

	logger.Debug("Sieve replica %d sending verify blockNo=%d",
		op.id, verify.BlockNumber)
	op.broadcastMsg(&SieveMessage{&SieveMessage_Verify{verify}})
	op.recvVerify(verify)
}

func (op *obcSieve) recvVerify(verify *Verify) {
	if op.pbft.primary(op.epoch) != op.id || !op.pbft.activeView {
		return
	}

	logger.Debug("Sieve primary %d received verify from %d, blockNo=%d, result %s",
		op.id, verify.ReplicaId, verify.BlockNumber, verify.ResultDigest)

	if err := op.pbft.verify(verify); err != nil {
		logger.Warning("Invalid verify message: %s", err)
		return
	}
	if verify.View != op.epoch {
		logger.Debug("Invalid verify view: expected %d, got %d",
			op.epoch, verify.View)
		return
	}
	if verify.BlockNumber != op.blockNumber {
		logger.Debug("Invalid verify block number: expected %d, got %d",
			op.blockNumber, verify.BlockNumber)
		return
	}
	if verify.RequestDigest != op.currentReq {
		logger.Debug("Invalid verify: invalid request digest")
		return
	}

	for _, v := range op.verifyStore {
		if v.ReplicaId == verify.ReplicaId {
			logger.Info("Duplicate verify from %d", op.id)
			return
		}
	}
	op.verifyStore = append(op.verifyStore, verify)

	if len(op.verifyStore) == 2*op.pbft.f+1 {
		dSet, _ := op.verifyDset(op.verifyStore)
		verifySet := &VerifySet{
			View:          op.epoch,
			BlockNumber:   op.blockNumber,
			RequestDigest: op.currentReq,
			Dset:          dSet,
		}
		verifySet.ReplicaId = op.id
		op.pbft.sign(verifySet)
		req := &SievePbftMessage{Payload: &SievePbftMessage_VerifySet{verifySet}}
		op.invokePbft(req)
	}
}

func (op *obcSieve) verifyDset(inDset []*Verify) (dSet []*Verify, ok bool) {
	sortV := make(map[string][]*Verify)
	for _, v := range inDset {
		s := base64.StdEncoding.EncodeToString(v.ResultDigest)
		sortV[s] = append(sortV[s], v)
	}
	for _, vs := range sortV {
		if len(vs) >= op.pbft.f+1 {
			dSet = vs
			ok = true
			return
		}
	}
	dSet = inDset
	ok = false
	return
}

// validate checks whether the request is valid syntactically
func (op *obcSieve) validate(rawReq []byte) error {
	req := &SievePbftMessage{}
	err := proto.Unmarshal(rawReq, req)
	if err != nil {
		return err
	}

	if vset := req.GetVerifySet(); vset != nil {
		return op.validateVerifySet(vset)
	} else if flush := req.GetFlush(); flush != nil {
		return op.validateFlush(flush)
	} else {
		return fmt.Errorf("Invalid pbft request")
	}
}

func (op *obcSieve) validateVerifySet(vset *VerifySet) error {
	if err := op.pbft.verify(vset); err != nil {
		return err
	}
	if vset.ReplicaId != op.pbft.primary(vset.View) {
		return fmt.Errorf("pbft request from non-primary")
	}

	dups := make(map[uint64]bool)
	for _, v := range vset.Dset {
		if err := op.pbft.verify(v); err != nil {
			logger.Warning("verify-set invalid: %s", err)
			return err
		}
		if dups[v.ReplicaId] {
			err := fmt.Errorf("verify-set invalid: duplicate entry for replica %d", v.ReplicaId)
			logger.Warning("%s", err)
			return err
		}
		dups[v.ReplicaId] = true
	}

	for _, v := range vset.Dset {
		if v.View != vset.View || v.BlockNumber != vset.BlockNumber || v.RequestDigest != vset.RequestDigest {
			err := fmt.Errorf("verify-set invalid: inconsistent verify member")
			logger.Warning("%s", err)
			return err
		}
	}

	if len(vset.Dset) < op.pbft.f+1 {
		err := fmt.Errorf("verify-set invalid: not enough verifies in vset: need at least %d, got %d",
			op.pbft.f+1, len(vset.Dset))
		logger.Error("%s", err)
		return err
	}

	dSet, _ := op.verifyDset(vset.Dset)
	if !reflect.DeepEqual(dSet, vset.Dset) {
		err := fmt.Errorf("verify-set invalid: d-set not coherent: received %v, calculated %v",
			vset.Dset, dSet)
		logger.Error("%s", err)
		return err
	}

	return nil
}

func (op *obcSieve) validateFlush(flush *Flush) error {
	if err := op.pbft.verify(flush); err != nil {
		return err
	}
	if flush.ReplicaId != op.pbft.primary(flush.View) {
		return fmt.Errorf("pbft request from non-primary")
	}

	if flush.View < op.imminentEpoch {
		return fmt.Errorf("flush for wrong epoch: got %d, expected %d", flush.View, op.imminentEpoch)
	}

	return nil
}

// called by pbft-core to execute an opaque request,
// which is a totally-ordered `Decision`
func (op *obcSieve) execute(raw []byte) {
	// called without pbft lock held
	op.pbft.lock.Lock()
	defer op.pbft.lock.Unlock()

	req := &SievePbftMessage{}
	err := proto.Unmarshal(raw, req)
	if err != nil {
		return
	}

	if vset := req.GetVerifySet(); vset != nil {
		op.executeVerifySet(vset)
	} else if flush := req.GetFlush(); flush != nil {
		op.executeFlush(flush)
	} else {
		logger.Warning("Invalid pbft request")
	}
}

func (op *obcSieve) executeVerifySet(vset *VerifySet) {
	sync := false

	logger.Debug("Replica %d received verify-set from pbft, view %d, block %d",
		op.id, vset.View, vset.BlockNumber)

	if vset.View != op.epoch {
		logger.Debug("Replica %d ignoring verify-set for wrong epoch: expected %d, got %d",
			op.id, op.epoch, vset.View)
		return
	}

	if vset.BlockNumber < op.blockNumber {
		logger.Debug("Replica %d ignoring verify-set for old block: expected %d, got %d",
			op.id, op.blockNumber, vset.BlockNumber)
		return
	}

	if vset.BlockNumber == op.blockNumber && op.currentReq == "" {
		logger.Debug("Replica %d ignoring verify-set for already committed block",
			op.id)
		return
	}

	if op.currentReq == "" {
		logger.Debug("Replica %d received verify-set without pending execute",
			op.id)
		sync = true
	}

	if vset.BlockNumber != op.blockNumber {
		logger.Debug("Replica %d received verify-set for wrong block: expected %d, got %d",
			op.id, op.blockNumber, vset.BlockNumber)
		sync = true
	}

	if vset.RequestDigest != op.currentReq {
		logger.Debug("Replica %d received verify-set for different execute",
			op.id)
		sync = true
	}

	dSet, shouldCommit := op.verifyDset(vset.Dset)

	if !sync {
		if !shouldCommit {
			logger.Error("Execute vset: not deterministic")
			op.rollback()
			op.blockNumber--
		} else {
			if !reflect.DeepEqual(op.currentResult, dSet[0].ResultDigest) {
				logger.Warning("Decision successful, but our output does not match")
				sync = true
			} else {
				logger.Debug("Decision successful, committing result")
				if op.commit(vset.BlockNumber) != nil {
					sync = true
				}
			}
		}
	}

	if sync {
		op.sync(vset.BlockNumber, dSet[0].ResultDigest, dSet)
	}

	op.currentReq = ""
	op.currentResult = nil

	if len(op.queuedTx) > 0 {
		op.processRequest()
	}

	if op.pbft.primary(op.epoch) != op.id {
		op.processExecute()
	}
}

func (op *obcSieve) executeFlush(flush *Flush) {
	logger.Debug("Replica %d received flush from pbft", op.id)
	if flush.View < op.epoch {
		logger.Warning("Replica %d ignoring old flush for epoch %d, we are in epoch %d",
			op.id, flush.View, op.epoch)
		return
	}
	op.epoch = flush.View
	logger.Info("Replica %d advancing epoch to %d", op.id, op.epoch)
	op.queuedTx = nil
	if op.currentReq != "" {
		logger.Info("Replica %d rolling back speculative execution", op.id)
		op.rollback()
		op.blockNumber--
		op.currentReq = ""
	}
}

func (op *obcSieve) begin() error {
	if err := op.stack.BeginTxBatch(op.currentReq); err != nil {
		return fmt.Errorf("Fail to begin transaction: %v", err)
	}
	return nil
}

func (op *obcSieve) rollback() error {
	if err := op.stack.RollbackTxBatch(op.currentReq); err != nil {
		return fmt.Errorf("Fail to rollback transaction: %v", err)
	}
	return nil
}

func (op *obcSieve) commit(seqNo uint64) error {
	if _, err := op.stack.CommitTxBatch(op.currentReq, nil); err != nil {
		return fmt.Errorf("Fail to commit transaction: %v", err)
	}
	return nil
}

func (op *obcSieve) previewCommit(seqNo uint64) ([]byte, error) {
	block, err := op.cpi.PreviewCommitTxBatchBlock(op.currentReq, op.currentTx, nil)
	if err != nil {
		return nil, fmt.Errorf("Fail to preview transaction: %v", err)
	}
	return op.cpi.HashBlock(block)
}

func (op *obcSieve) sync(blockNumber uint64, blockHash []byte, nodes []*Verify) {
	op.pbft.lock.Unlock()
	defer op.pbft.lock.Lock()

	var peers []*pb.PeerID
	for _, n := range nodes {
		peer, err := getValidatorHandle(n.ReplicaId)
		if err == nil {
			peers = append(peers, peer)
		}
	}
	err := op.pbft.sts.BlockingAddTarget(blockNumber, blockHash, peers)
	if err != nil {
		panic(err)
	}
}

// statetransfer Listener interface implementation
func (op *obcSieve) Initiated() {}
func (op *obcSieve) Errored(blockNumber uint64, hash []byte, peers []*pb.PeerID, meta interface{}, err error) {
}

// Completed is a callback invoked when the statetransfer subsystem
// succesfully synced to a new block
// We are only interested in adjusting our idea of the sieve blockNumber, which tracks the ledger block height
func (op *obcSieve) Completed(blockNumber uint64, hash []byte, peers []*pb.PeerID, meta interface{}) {
	op.pbft.lock.Lock()
	defer op.pbft.lock.Unlock()

	if op.currentReq != "" {
		op.rollback()
	}

	op.currentReq = ""
	op.currentResult = nil
	op.blockNumber = blockNumber
}<|MERGE_RESOLUTION|>--- conflicted
+++ resolved
@@ -53,12 +53,8 @@
 func newObcSieve(id uint64, config *viper.Viper, stack consensus.Stack) *obcSieve {
 	op := &obcSieve{stack: stack, id: id}
 	op.queuedExec = make(map[uint64]*Execute)
-<<<<<<< HEAD
 	op.pbft = newPbftCore(id, config, op, stack)
-=======
-	op.pbft = newPbftCore(id, config, op, cpi)
 	op.pbft.sts.RegisterListener(op)
->>>>>>> 089388f5
 
 	return op
 }
@@ -258,7 +254,7 @@
 	logger.Debug("Sieve replica %d received exec from %d, epoch=%d, blockNo=%d",
 		op.id, exec.ReplicaId, exec.View, exec.BlockNumber)
 
-	blockchainSize, _ := op.cpi.GetBlockchainSize()
+	blockchainSize, _ := op.stack.GetBlockchainSize()
 	blockchainSize--
 	if op.blockNumber != blockchainSize {
 		logger.Critical("Sieve replica %d block number and ledger blockchain size diverged: blockNo=%d, blockchainSize=%d", op.id, op.blockNumber, blockchainSize)
@@ -272,10 +268,7 @@
 	tx := &pb.Transaction{}
 	proto.Unmarshal(exec.Request, tx)
 	op.currentTx = []*pb.Transaction{tx}
-<<<<<<< HEAD
-	hashes, _ := op.stack.ExecTxs(op.currentReq, op.currentTx)
-=======
-	op.cpi.ExecTXs(op.currentTx)
+	op.stack.ExecTxs(op.currentReq, op.currentTx)
 	hash, err := op.previewCommit(op.blockNumber)
 	if err != nil {
 		logger.Error("Sieve replica %d ignoring execute: %s", op.id, err)
@@ -287,7 +280,6 @@
 	op.currentResult = hash
 
 	logger.Debug("Sieve replica %d executed blockNo=%d, request=%s, result=%s", op.id, op.blockNumber, op.currentReq, op.currentResult)
->>>>>>> 089388f5
 
 	// for simplicity's sake, we use the pbft timer
 	op.pbft.startTimer(op.pbft.requestTimeout)
@@ -595,11 +587,11 @@
 }
 
 func (op *obcSieve) previewCommit(seqNo uint64) ([]byte, error) {
-	block, err := op.cpi.PreviewCommitTxBatchBlock(op.currentReq, op.currentTx, nil)
+	block, err := op.stack.PreviewCommitTxBatch(op.currentReq, nil)
 	if err != nil {
 		return nil, fmt.Errorf("Fail to preview transaction: %v", err)
 	}
-	return op.cpi.HashBlock(block)
+	return op.stack.HashBlock(block)
 }
 
 func (op *obcSieve) sync(blockNumber uint64, blockHash []byte, nodes []*Verify) {
@@ -613,6 +605,7 @@
 			peers = append(peers, peer)
 		}
 	}
+	op.pbft.sts.Initiate(peers)
 	err := op.pbft.sts.BlockingAddTarget(blockNumber, blockHash, peers)
 	if err != nil {
 		panic(err)
