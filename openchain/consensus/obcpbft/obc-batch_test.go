--- conflicted
+++ resolved
@@ -20,12 +20,8 @@
 package obcpbft
 
 import (
-<<<<<<< HEAD
-=======
 	"fmt"
-	gp "google/protobuf"
 	"os"
->>>>>>> dd631716
 	"testing"
 
 	pb "github.com/openblockchain/obc-peer/protos"
